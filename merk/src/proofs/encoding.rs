use std::io::{Read, Write};

use anyhow::{anyhow, Result};
use ed::{Decode, Encode, Error, Terminated};

use super::{Node, Op};
use crate::tree::HASH_LENGTH;

impl Encode for Op {
    fn encode_into<W: Write>(&self, dest: &mut W) -> ed::Result<()> {
        match self {
            Op::Push(Node::Hash(hash)) => {
                dest.write_all(&[0x01])?;
                dest.write_all(hash)?;
            }
            Op::Push(Node::KVHash(kv_hash)) => {
                dest.write_all(&[0x02])?;
                dest.write_all(kv_hash)?;
            }
            Op::Push(Node::KV(key, value)) => {
                debug_assert!(key.len() < 256);
                debug_assert!(value.len() < 65536);

                dest.write_all(&[0x03, key.len() as u8])?;
                dest.write_all(key)?;
                (value.len() as u16).encode_into(dest)?;
                dest.write_all(value)?;
            }
            Op::Parent => dest.write_all(&[0x10])?,
            Op::Child => dest.write_all(&[0x11])?,
        };
        Ok(())
    }

    fn encoding_length(&self) -> ed::Result<usize> {
        Ok(match self {
            Op::Push(Node::Hash(_)) => 1 + HASH_LENGTH,
            Op::Push(Node::KVHash(_)) => 1 + HASH_LENGTH,
            Op::Push(Node::KV(key, value)) => 4 + key.len() + value.len(),
            Op::Parent => 1,
            Op::Child => 1,
        })
    }
}

impl Decode for Op {
    fn decode<R: Read>(mut input: R) -> ed::Result<Self> {
        let variant: u8 = Decode::decode(&mut input)?;

        Ok(match variant {
            0x01 => {
                let mut hash = [0; HASH_LENGTH];
                input.read_exact(&mut hash)?;
                Self::Push(Node::Hash(hash))
            }
            0x02 => {
                let mut hash = [0; HASH_LENGTH];
                input.read_exact(&mut hash)?;
                Self::Push(Node::KVHash(hash))
            }
            0x03 => {
                let key_len: u8 = Decode::decode(&mut input)?;
                let mut key = vec![0; key_len as usize];
                input.read_exact(key.as_mut_slice())?;

                let value_len: u16 = Decode::decode(&mut input)?;
                let mut value = vec![0; value_len as usize];
                input.read_exact(value.as_mut_slice())?;

                Self::Push(Node::KV(key, value))
            }
<<<<<<< HEAD
            0x10 => Op::Parent,
            0x11 => Op::Child,
            // TODO: Remove dependency on ed and throw an internal error
            _ => return Err(ed::Error::UnexpectedByte(variant))
=======
            0x10 => Self::Parent,
            0x11 => Self::Child,
            // TODO: get rid of `failure` with improvements to ed API (or removing dependency on ed)
            _ => failure::bail!("Proof has unexpected value"),
>>>>>>> 465da6b3
        })
    }
}

impl Terminated for Op {}

impl Op {
    fn encode_into<W: Write>(&self, dest: &mut W) -> Result<()> {
        Encode::encode_into(self, dest)
            .map_err(|e| {
                match e
                {
                    Error::UnexpectedByte(byte) => anyhow!("failed to encode an proofs::Op structure (UnexpectedByte: {})", byte),
                    Error::IOError(error) => anyhow!("failed to encode an proofs::Op structure ({})", error)
                }
            })

    }

    fn encoding_length(&self) -> usize {
        Encode::encoding_length(self).unwrap()
    }

    pub fn decode(bytes: &[u8]) -> Result<Self> {
        Decode::decode(bytes)
            .map_err(|e| {
                match e
                {
                    Error::UnexpectedByte(byte) => anyhow!("failed to decode an proofs::Op structure (UnexpectedByte: {})", byte),
                    Error::IOError(error) => anyhow!("failed to decode an proofs::Op structure ({})", error)
                }
            })
    }
}

pub fn encode_into<'a, T: Iterator<Item = &'a Op>>(ops: T, output: &mut Vec<u8>) {
    for op in ops {
        op.encode_into(output).unwrap();
    }
}

pub struct Decoder<'a> {
    offset: usize,
    bytes: &'a [u8],
}

impl<'a> Decoder<'a> {
    pub const fn new(proof_bytes: &'a [u8]) -> Self {
        Decoder {
            offset: 0,
            bytes: proof_bytes,
        }
    }
}

impl<'a> Iterator for Decoder<'a> {
    type Item = Result<Op>;

    fn next(&mut self) -> Option<Self::Item> {
        if self.offset >= self.bytes.len() {
            return None;
        }

        Some((|| {
            let bytes = &self.bytes[self.offset..];
            let op = Op::decode(bytes)?;
            self.offset += op.encoding_length();
            Ok(op)
        })())
    }
}

#[cfg(test)]
mod test {
    use super::super::{Node, Op};
    use crate::tree::HASH_LENGTH;

    #[test]
    fn encode_push_hash() {
        let op = Op::Push(Node::Hash([123; HASH_LENGTH]));
        assert_eq!(op.encoding_length(), 1 + HASH_LENGTH);

        let mut bytes = vec![];
        op.encode_into(&mut bytes).unwrap();
        assert_eq!(
            bytes,
            vec![
                0x01, 123, 123, 123, 123, 123, 123, 123, 123, 123, 123, 123, 123, 123, 123, 123,
                123, 123, 123, 123, 123, 123, 123, 123, 123, 123, 123, 123, 123, 123, 123, 123,
                123
            ]
        );
    }

    #[test]
    fn encode_push_kvhash() {
        let op = Op::Push(Node::KVHash([123; HASH_LENGTH]));
        assert_eq!(op.encoding_length(), 1 + HASH_LENGTH);

        let mut bytes = vec![];
        op.encode_into(&mut bytes).unwrap();
        assert_eq!(
            bytes,
            vec![
                0x02, 123, 123, 123, 123, 123, 123, 123, 123, 123, 123, 123, 123, 123, 123, 123,
                123, 123, 123, 123, 123, 123, 123, 123, 123, 123, 123, 123, 123, 123, 123, 123,
                123
            ]
        );
    }

    #[test]
    fn encode_push_kv() {
        let op = Op::Push(Node::KV(vec![1, 2, 3], vec![4, 5, 6]));
        assert_eq!(op.encoding_length(), 10);

        let mut bytes = vec![];
        op.encode_into(&mut bytes).unwrap();
        assert_eq!(bytes, vec![0x03, 3, 1, 2, 3, 0, 3, 4, 5, 6]);
    }

    #[test]
    fn encode_parent() {
        let op = Op::Parent;
        assert_eq!(op.encoding_length(), 1);

        let mut bytes = vec![];
        op.encode_into(&mut bytes).unwrap();
        assert_eq!(bytes, vec![0x10]);
    }

    #[test]
    fn encode_child() {
        let op = Op::Child;
        assert_eq!(op.encoding_length(), 1);

        let mut bytes = vec![];
        op.encode_into(&mut bytes).unwrap();
        assert_eq!(bytes, vec![0x11]);
    }

    #[test]
    #[should_panic]
    fn encode_push_kv_long_key() {
        let op = Op::Push(Node::KV(vec![123; 300], vec![4, 5, 6]));
        let mut bytes = vec![];
        op.encode_into(&mut bytes).unwrap();
    }

    #[test]
    fn decode_push_hash() {
        let bytes = [
            0x01, 123, 123, 123, 123, 123, 123, 123, 123, 123, 123, 123, 123, 123, 123, 123, 123,
            123, 123, 123, 123, 123, 123, 123, 123, 123, 123, 123, 123, 123, 123, 123, 123,
        ];
        let op = Op::decode(&bytes[..]).expect("decode failed");
        assert_eq!(op, Op::Push(Node::Hash([123; HASH_LENGTH])));
    }

    #[test]
    fn decode_push_kvhash() {
        let bytes = [
            0x02, 123, 123, 123, 123, 123, 123, 123, 123, 123, 123, 123, 123, 123, 123, 123, 123,
            123, 123, 123, 123, 123, 123, 123, 123, 123, 123, 123, 123, 123, 123, 123, 123,
        ];
        let op = Op::decode(&bytes[..]).expect("decode failed");
        assert_eq!(op, Op::Push(Node::KVHash([123; HASH_LENGTH])));
    }

    #[test]
    fn decode_push_kv() {
        let bytes = [0x03, 3, 1, 2, 3, 0, 3, 4, 5, 6];
        let op = Op::decode(&bytes[..]).expect("decode failed");
        assert_eq!(op, Op::Push(Node::KV(vec![1, 2, 3], vec![4, 5, 6])));
    }

    #[test]
    fn decode_parent() {
        let bytes = [0x10];
        let op = Op::decode(&bytes[..]).expect("decode failed");
        assert_eq!(op, Op::Parent);
    }

    #[test]
    fn decode_child() {
        let bytes = [0x11];
        let op = Op::decode(&bytes[..]).expect("decode failed");
        assert_eq!(op, Op::Child);
    }

    #[test]
    fn decode_unknown() {
        let bytes = [0x88];
        assert!(Op::decode(&bytes[..]).is_err());
    }
}<|MERGE_RESOLUTION|>--- conflicted
+++ resolved
@@ -69,17 +69,10 @@
 
                 Self::Push(Node::KV(key, value))
             }
-<<<<<<< HEAD
-            0x10 => Op::Parent,
-            0x11 => Op::Child,
+            0x10 => Self::Parent,
+            0x11 => Self::Child,
             // TODO: Remove dependency on ed and throw an internal error
             _ => return Err(ed::Error::UnexpectedByte(variant))
-=======
-            0x10 => Self::Parent,
-            0x11 => Self::Child,
-            // TODO: get rid of `failure` with improvements to ed API (or removing dependency on ed)
-            _ => failure::bail!("Proof has unexpected value"),
->>>>>>> 465da6b3
         })
     }
 }
