--- conflicted
+++ resolved
@@ -2066,10 +2066,7 @@
     assert_eq!(elements[0], first_value);
 
     let mut last_value = (1996 as u32).to_be_bytes().to_vec();
-<<<<<<< HEAD
     assert_eq!(elements[elements.len() - 1], last_value);
-=======
-    assert_eq!(elements[elements.len() - 1], Element::Item(last_value));
 }
 
 #[test]
@@ -2105,5 +2102,4 @@
     assert_eq!(db.root_hash(None), root_hash_outside);
     db.commit_transaction(transaction);
     assert_ne!(db.root_hash(None), root_hash_outside);
->>>>>>> 775af341
 }